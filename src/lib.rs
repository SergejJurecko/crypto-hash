// Copyright (c) 2015, 2016, 2017 Mark Lee
//
// Permission is hereby granted, free of charge, to any person obtaining a copy
// of this software and associated documentation files (the "Software"), to deal
// in the Software without restriction, including without limitation the rights
// to use, copy, modify, merge, publish, distribute, sublicense, and/or sell
// copies of the Software, and to permit persons to whom the Software is
// furnished to do so, subject to the following conditions:
//
// The above copyright notice and this permission notice shall be included in
// all copies or substantial portions of the Software.
//
// THE SOFTWARE IS PROVIDED "AS IS", WITHOUT WARRANTY OF ANY KIND, EXPRESS OR
// IMPLIED, INCLUDING BUT NOT LIMITED TO THE WARRANTIES OF MERCHANTABILITY,
// FITNESS FOR A PARTICULAR PURPOSE AND NONINFRINGEMENT.  IN NO EVENT SHALL THE
// AUTHORS OR COPYRIGHT HOLDERS BE LIABLE FOR ANY CLAIM, DAMAGES OR OTHER
// LIABILITY, WHETHER IN AN ACTION OF CONTRACT, TORT OR OTHERWISE, ARISING FROM,
// OUT OF OR IN CONNECTION WITH THE SOFTWARE OR THE USE OR OTHER DEALINGS IN
// THE SOFTWARE.

//! A set of [cryptographic hash
//! functions](https://en.wikipedia.org/wiki/Cryptographic_hash_function) provided by the operating
//! system, when available.
//!
//! The purpose of this crate is to provide access to hash algorithms with as few dependencies as
//! possible. This means that when possible, the library uses the hashing functions that are
//! provided by the given operating system's bundled cryptographic libraries.
//!
//! # Supported Implementations
//!
//! By operating system:
//!
//! * Windows: `CryptoAPI`
//! * Mac OS X: `CommonCrypto`
//! * Linux/BSD/etc.: `OpenSSL`
//!
//! # Supported Algorithms
//!
//! * MD5
//! * SHA1
//! * SHA256
//! * SHA512

#![warn(missing_docs)]

#[cfg(target_os = "windows")]
extern crate advapi32;
#[cfg(target_os = "macos")]
extern crate commoncrypto;
extern crate hex;
#[cfg(not(any(target_os = "macos", target_os = "windows")))]
extern crate openssl;
#[cfg(target_os = "windows")]
extern crate winapi;

use std::io::Write;

#[cfg(target_os = "macos")]
#[path = "imp/commoncrypto.rs"]
mod imp;
#[cfg(target_os = "windows")]
#[path = "imp/cryptoapi.rs"]
mod imp;
#[cfg(not(any(target_os = "macos", target_os = "windows")))]
#[path = "imp/openssl.rs"]
mod imp;

mod test;

pub use imp::Hasher;
pub use imp::HMAC;

/// Available cryptographic hash functions.
#[derive(Clone, Debug)]
pub enum Algorithm {
    /// Popular message digest algorithm, only available for backwards compatibility purposes.
    MD5,
    /// SHA-1 algorithm from NIST FIPS, only available for backwards compatibility purposes.
    SHA1,
    /// SHA-2 family algorithm (256 bits).
    SHA256,
    /// SHA-2 family algorithm (512 bits).
    SHA512,
}

/// Helper function for `Hasher` which generates a cryptographic digest from the given
/// data and algorithm.
///
/// # Examples
///
/// ```rust
/// use crypto_hash::{Algorithm, digest};
///
/// let data = b"crypto-hash";
/// let result = digest(Algorithm::SHA256, data);
/// let expected =
///     b"\xfd\x1a\xfb`\"\xcdMG\xc8\x90\x96\x1cS9(\xea\xcf\xe8!\x9f\x1b%$\xf7\xfb*a\x84}\xdf\x8c'"
///     .to_vec();
/// assert_eq!(expected, result)
/// ```
pub fn digest(algorithm: Algorithm, data: &[u8]) -> Vec<u8> {
    let mut hasher = imp::Hasher::new(algorithm);
    hasher.write_all(data).expect("Could not write hash data");
    hasher.finish()
}

/// Helper function for `Hasher` which generates a cryptographic digest serialized in
/// hexadecimal from the given data and algorithm.
///
/// # Examples
///
/// ```rust
/// use crypto_hash::{Algorithm, hex_digest};
///
/// let data = b"crypto-hash";
/// let result = hex_digest(Algorithm::SHA256, data);
/// let expected = "fd1afb6022cd4d47c890961c533928eacfe8219f1b2524f7fb2a61847ddf8c27";
/// assert_eq!(expected, result)
/// ```
pub fn hex_digest(algorithm: Algorithm, data: &[u8]) -> String {
<<<<<<< HEAD
    digest(algorithm, data).to_hex()
}

/// Helper function for `HMAC` which generates an HMAC from the given key, data, and algorithm.
///
/// # Examples
///
/// ```rust
/// use crypto_hash::{Algorithm, hmac};
///
/// let data = b"crypto-hash".to_vec();
/// let result = hmac(Algorithm::SHA256, vec![], data);
/// let expected =
///     b"\x8e\xd6\xcd0\xba\xc2\x9e\xdc\x0f\xcc3\x07\xd4D\xdb6\xa6\xe8/\xf3\x94\xe6\xac\xa2\x01l\x03/*1\x1f$"
///     .to_vec();
/// assert_eq!(expected, result)
/// ```
pub fn hmac(algorithm: &Algorithm, key: Vec<u8>, data: Vec<u8>) -> Vec<u8> {
    let mut hasher = imp::HMAC::new(algorithm.clone(), &key[..]);
    hasher.write_all(&data[..]).expect(
        "Could not write hash data",
    );
    hasher.finish()
}

/// Helper function for `HMAC` which generates an HMAC serialized in hexadecimal from the given
/// key, data, and algorithm.
///
/// # Examples
///
/// ```rust
/// use crypto_hash::{Algorithm, hex_hmac};
///
/// let data = b"crypto-hash".to_vec();
/// let result = hex_hmac(Algorithm::SHA256, vec![], data);
/// let expected = "8ed6cd30bac29edc0fcc3307d444db36a6e82ff394e6aca2016c032f2a311f24";
/// assert_eq!(expected, result)
/// ```
pub fn hex_hmac(algorithm: &Algorithm, key: Vec<u8>, data: Vec<u8>) -> String {
    hmac(algorithm, key, data).to_hex()
=======
    hex::encode(digest(algorithm, data))
>>>>>>> 7036d94a
}<|MERGE_RESOLUTION|>--- conflicted
+++ resolved
@@ -118,8 +118,7 @@
 /// assert_eq!(expected, result)
 /// ```
 pub fn hex_digest(algorithm: Algorithm, data: &[u8]) -> String {
-<<<<<<< HEAD
-    digest(algorithm, data).to_hex()
+    hex::encode(digest(algorithm, data))
 }
 
 /// Helper function for `HMAC` which generates an HMAC from the given key, data, and algorithm.
@@ -159,7 +158,4 @@
 /// ```
 pub fn hex_hmac(algorithm: &Algorithm, key: Vec<u8>, data: Vec<u8>) -> String {
     hmac(algorithm, key, data).to_hex()
-=======
-    hex::encode(digest(algorithm, data))
->>>>>>> 7036d94a
 }