// Copyright (c) 2015, 2016 Mark Lee
//
// Permission is hereby granted, free of charge, to any person obtaining a copy
// of this software and associated documentation files (the "Software"), to deal
// in the Software without restriction, including without limitation the rights
// to use, copy, modify, merge, publish, distribute, sublicense, and/or sell
// copies of the Software, and to permit persons to whom the Software is
// furnished to do so, subject to the following conditions:
//
// The above copyright notice and this permission notice shall be included in
// all copies or substantial portions of the Software.
//
// THE SOFTWARE IS PROVIDED "AS IS", WITHOUT WARRANTY OF ANY KIND, EXPRESS OR
// IMPLIED, INCLUDING BUT NOT LIMITED TO THE WARRANTIES OF MERCHANTABILITY,
// FITNESS FOR A PARTICULAR PURPOSE AND NONINFRINGEMENT.  IN NO EVENT SHALL THE
// AUTHORS OR COPYRIGHT HOLDERS BE LIABLE FOR ANY CLAIM, DAMAGES OR OTHER
// LIABILITY, WHETHER IN AN ACTION OF CONTRACT, TORT OR OTHERWISE, ARISING FROM,
// OUT OF OR IN CONNECTION WITH THE SOFTWARE OR THE USE OR OTHER DEALINGS IN
// THE SOFTWARE.

//! A cryptographic hash digest generator dependent upon `OpenSSL`.

#![warn(missing_docs)]

use openssl::crypto::hash;
use openssl::crypto::hmac;
use std::io;
use super::Algorithm;

/// Generator of digests using a cryptographic hash function.
///
/// # Examples
///
/// ```rust
/// use crypto_hash::{Algorithm, Hasher};
/// use std::io::Write;
///
/// let mut hasher = Hasher::new(Algorithm::SHA256);
/// hasher.write_all(b"crypto");
/// hasher.write_all(b"-");
/// hasher.write_all(b"hash");
/// let result = hasher.finish();
/// let expected =
///     b"\xfd\x1a\xfb`\"\xcdMG\xc8\x90\x96\x1cS9(\xea\xcf\xe8!\x9f\x1b%$\xf7\xfb*a\x84}\xdf\x8c'"
///     .to_vec();
/// assert_eq!(expected, result)
/// ```
pub struct Hasher(hash::Hasher);

/// Generator of Hash-based Message Authentication Codes (HMACs).
///
/// # Examples
///
/// ```rust
/// use crypto_hash::{Algorithm, HMAC};
/// use std::io::Write;
///
/// let mut hmac = HMAC::new(Algorithm::SHA256, b"");
/// hmac.write_all(b"crypto");
/// hmac.write_all(b"-");
/// hmac.write_all(b"hash");
/// let result = hmac.finish();
/// let expected =
///     b"\x8e\xd6\xcd0\xba\xc2\x9e\xdc\x0f\xcc3\x07\xd4D\xdb6\xa6\xe8/\xf3\x94\xe6\xac\xa2\x01l\x03/*1\x1f$"
///     .to_vec();
/// assert_eq!(expected, result)
/// ```
pub struct HMAC(hmac::HMAC);

fn algorithm_to_hash_type(algorithm: Algorithm) -> hash::Type {
    match algorithm {
        Algorithm::MD5 => hash::Type::MD5,
        Algorithm::SHA1 => hash::Type::SHA1,
        Algorithm::SHA256 => hash::Type::SHA256,
        Algorithm::SHA512 => hash::Type::SHA512,
    }
}

impl Hasher {
    /// Create a new `Hasher` for the given `Algorithm`.
    pub fn new(algorithm: Algorithm) -> Hasher {
<<<<<<< HEAD
        Hasher(hash::Hasher::new(algorithm_to_hash_type(algorithm)))
=======
        let hash_type = match algorithm {
            Algorithm::MD5 => hash::Type::MD5,
            Algorithm::SHA1 => hash::Type::SHA1,
            Algorithm::SHA256 => hash::Type::SHA256,
            Algorithm::SHA512 => hash::Type::SHA512,
        };

        match hash::Hasher::new(hash_type) {
            Ok(hasher) => Hasher(hasher),
            Err(error_stack) => panic!("OpenSSL error(s): {}", error_stack)
        }
>>>>>>> 3f34cafb
    }

    /// Generate a digest from the data written to the `Hasher`.
    pub fn finish(&mut self) -> Vec<u8> {
        let Hasher(ref mut hasher) = *self;
        match hasher.finish() {
            Ok(digest) => digest,
            Err(error_stack) => panic!("OpenSSL error(s): {}", error_stack)
        }
    }
}

impl io::Write for Hasher {
    fn write(&mut self, buf: &[u8]) -> io::Result<usize> {
        let Hasher(ref mut hasher) = *self;
        hasher.write(buf)
    }

    fn flush(&mut self) -> io::Result<()> {
        let Hasher(ref mut hasher) = *self;
        hasher.flush()
    }
}

impl HMAC {
    /// Create a new `HMAC` for the given `Algorithm` and `key`.
    pub fn new(algorithm: Algorithm, key: &[u8]) -> HMAC {
        HMAC(hmac::HMAC::new(algorithm_to_hash_type(algorithm), key))
    }

    /// Generate an HMAC from the key + data written to the `HMAC` instance.
    pub fn finish(&mut self) -> Vec<u8> {
        let HMAC(ref mut hmac) = *self;
        hmac.finish()
    }
}

impl io::Write for HMAC {
    fn write(&mut self, buf: &[u8]) -> io::Result<usize> {
        let HMAC(ref mut hmac) = *self;
        hmac.write(buf)
    }

    fn flush(&mut self) -> io::Result<()> {
        let HMAC(ref mut hmac) = *self;
        hmac.flush()
    }
}<|MERGE_RESOLUTION|>--- conflicted
+++ resolved
@@ -79,21 +79,10 @@
 impl Hasher {
     /// Create a new `Hasher` for the given `Algorithm`.
     pub fn new(algorithm: Algorithm) -> Hasher {
-<<<<<<< HEAD
-        Hasher(hash::Hasher::new(algorithm_to_hash_type(algorithm)))
-=======
-        let hash_type = match algorithm {
-            Algorithm::MD5 => hash::Type::MD5,
-            Algorithm::SHA1 => hash::Type::SHA1,
-            Algorithm::SHA256 => hash::Type::SHA256,
-            Algorithm::SHA512 => hash::Type::SHA512,
-        };
-
-        match hash::Hasher::new(hash_type) {
+        match hash::Hasher::new(algorithm_to_hash_type(algorithm)) {
             Ok(hasher) => Hasher(hasher),
             Err(error_stack) => panic!("OpenSSL error(s): {}", error_stack)
         }
->>>>>>> 3f34cafb
     }
 
     /// Generate a digest from the data written to the `Hasher`.
