// Copyright (c) 2016 Mark Lee
//
// Permission is hereby granted, free of charge, to any person obtaining a copy
// of this software and associated documentation files (the "Software"), to deal
// in the Software without restriction, including without limitation the rights
// to use, copy, modify, merge, publish, distribute, sublicense, and/or sell
// copies of the Software, and to permit persons to whom the Software is
// furnished to do so, subject to the following conditions:
//
// The above copyright notice and this permission notice shall be included in
// all copies or substantial portions of the Software.
//
// THE SOFTWARE IS PROVIDED "AS IS", WITHOUT WARRANTY OF ANY KIND, EXPRESS OR
// IMPLIED, INCLUDING BUT NOT LIMITED TO THE WARRANTIES OF MERCHANTABILITY,
// FITNESS FOR A PARTICULAR PURPOSE AND NONINFRINGEMENT.  IN NO EVENT SHALL THE
// AUTHORS OR COPYRIGHT HOLDERS BE LIABLE FOR ANY CLAIM, DAMAGES OR OTHER
// LIABILITY, WHETHER IN AN ACTION OF CONTRACT, TORT OR OTHERWISE, ARISING FROM,
// OUT OF OR IN CONNECTION WITH THE SOFTWARE OR THE USE OR OTHER DEALINGS IN
// THE SOFTWARE.

//! A cryptographic hash generator dependent upon Windows's `CryptoAPI`.
//!
//! Originally based on:
//! https://github.com/rust-lang/cargo/blob/0.10.0/src/cargo/util/sha256.rs
//! which is copyright (c) 2014 The Rust Project Developers under the MIT license.

use advapi32::{CryptAcquireContextW, CryptCreateHash, CryptDeriveKey, CryptDestroyHash,
               CryptDestroyKey, CryptGetHashParam, CryptHashData, CryptReleaseContext,
               CryptSetHashParam};
use std::io;
use std::mem;
use std::ptr;
use super::Algorithm;
use winapi::{ALG_ID, BYTE, CALG_HMAC, CALG_MD5, CALG_RC2, CALG_SHA1, CALG_SHA_256, CALG_SHA_512,
             CRYPT_SILENT, CRYPT_VERIFYCONTEXT, DWORD, HCRYPTHASH, HCRYPTKEY, HCRYPTPROV, HMAC_INFO,
             HP_HASHVAL, HP_HMAC_INFO, PROV_RSA_AES, PUBLICKEYSTRUC};

macro_rules! call {
    ($e: expr) => ({
        if $e == 0 {
            panic!("failed {}: {}", stringify!($e), io::Error::last_os_error())
        }
    })
}

macro_rules! finish_algorithm {
    ($func_name: ident, $size: ident) => {
        fn $func_name(&mut self) -> Vec<u8> {
            let mut len = $size as u32;
            let mut hash = [0u8; $size];
            call!(unsafe {
                CryptGetHashParam(self.hcrypthash, HP_HASHVAL, hash.as_mut_ptr(), &mut len, 0)
            });
            assert_eq!(len as usize, hash.len());
            hash.to_vec()
        }
    }
}

const MD5_LENGTH: usize = 16;
const SHA1_LENGTH: usize = 20;
const SHA256_LENGTH: usize = 32;
const SHA512_LENGTH: usize = 64;

<<<<<<< HEAD
#[repr(C)]
struct KeyBlob {
    header: PUBLICKEYSTRUC,
    key_size: DWORD,
    key_data: *const BYTE,
}

struct CryptHash {
=======
/// Generator of digests using a cryptographic hash function.
///
/// # Examples
///
/// ```rust
/// use crypto_hash::{Algorithm, Hasher};
/// use std::io::Write;
///
/// let mut hasher = Hasher::new(Algorithm::SHA256);
/// hasher.write_all(b"crypto");
/// hasher.write_all(b"-");
/// hasher.write_all(b"hash");
/// let result = hasher.finish();
/// let expected =
///     b"\xfd\x1a\xfb`\"\xcdMG\xc8\x90\x96\x1cS9(\xea\xcf\xe8!\x9f\x1b%$\xf7\xfb*a\x84}\xdf\x8c'"
///     .to_vec();
/// assert_eq!(expected, result)
/// ```
pub struct Hasher {
>>>>>>> 3f34cafb
    algorithm: Algorithm,
    hcryptprov: HCRYPTPROV,
    hcrypthash: HCRYPTHASH,
    hcryptkey: HCRYPTKEY,
}

impl CryptHash {
    fn new(algorithm: Algorithm, hmac_key: Option<&[u8]>) -> CryptHash {
        let hcp = CryptHash::acquire_context();
        let hash_type = match algorithm {
            Algorithm::MD5 => CALG_MD5,
            Algorithm::SHA1 => CALG_SHA1,
            Algorithm::SHA256 => CALG_SHA_256,
            Algorithm::SHA512 => CALG_SHA_512,
        };

        let algid = if hmac_key.is_some() {
            CALG_HMAC
        } else {
            hash_type
        };

        let hkey = match hmac_key {
            Some(key) => {
                CryptHash::generate_hmac_key(hcp, CALG_RC2, key)
            }
            None => 0
        };

        let mut ret = CryptHash {
            algorithm: algorithm,
            hcryptprov: hcp,
            hcrypthash: 0,
            hcryptkey: hkey,
        };

        CryptHash::create(ret.hcryptprov, CALG_HMAC, hkey, &mut ret.hcrypthash);

        if hmac_key.is_some() {
            let hmac_info = HMAC_INFO {
                HashAlgid: hash_type,
                pbInnerString: 0 as *mut u8,
                cbInnerString: 0 as DWORD,
                pbOuterString: 0 as *mut u8,
                cbOuterString: 0 as DWORD,
            };

            call!(unsafe {
                CryptSetHashParam(ret.hcrypthash, HP_HMAC_INFO, mem::transmute(&hmac_info), 0)
            });
        }

        ret
    }

    fn acquire_context() -> HCRYPTPROV {
        let mut hcp = 0;
        call!(unsafe {
            CryptAcquireContextW(&mut hcp,
                                 ptr::null(),
                                 ptr::null(),
                                 PROV_RSA_AES,
                                 CRYPT_VERIFYCONTEXT | CRYPT_SILENT)
        });

        hcp
    }

    fn create(hcp: HCRYPTPROV, algid: ALG_ID, hkey: HCRYPTKEY, hcrypthash: &mut HCRYPTHASH) {
        call!(unsafe { CryptCreateHash(hcp, algid, hkey, 0, hcrypthash) });
    }

    fn update(hcrypthash: &mut HCRYPTHASH, buf: &[u8]) {
        call!(unsafe {
            CryptHashData(*hcrypthash,
                          buf.as_ptr() as *mut _,
                          buf.len() as DWORD,
                          0)
        });
    }

    fn generate_hmac_key(hcp: HCRYPTPROV, algid: ALG_ID, data: &[u8]) -> HCRYPTKEY {
        use advapi32::CryptImportKey;
        use winapi::{CUR_BLOB_VERSION, CRYPT_IPSEC_HMAC_KEY, PLAINTEXTKEYBLOB};
        let key_blob = KeyBlob {
            header: PUBLICKEYSTRUC {
                bType: PLAINTEXTKEYBLOB as BYTE,
                bVersion: CUR_BLOB_VERSION as BYTE,
                reserved: 0,
                aiKeyAlg: algid,
            },
            key_size: data.len() as DWORD,
            key_data: data.as_ptr(),
        };
        let pb_data: [BYTE; 24] = unsafe { mem::transmute(key_blob) };
        let pb_data_len = mem::size_of::<KeyBlob>() + data.len();
        println!("PUBLICKEYSTRUC LEN: {}", mem::size_of::<PUBLICKEYSTRUC>());
        println!("KEYBLOB LEN: {}", mem::size_of::<KeyBlob>());
        println!("PB DATA LEN: {}", pb_data_len);
        let mut hkey = 0;
        let mut hkey_ptr = &mut hkey;
        assert_eq!(0, *hkey_ptr);
        call!(unsafe { CryptImportKey(hcp, pb_data.as_ptr(), pb_data_len as DWORD, 0, CRYPT_IPSEC_HMAC_KEY, hkey_ptr as *mut _) });
        assert!(*hkey_ptr != 0);

        *hkey_ptr
    }

    fn finish(&mut self) -> Vec<u8> {
        match self.algorithm {
            Algorithm::MD5 => self.finish_md5(),
            Algorithm::SHA1 => self.finish_sha1(),
            Algorithm::SHA256 => self.finish_sha256(),
            Algorithm::SHA512 => self.finish_sha512(),
        }
    }

    finish_algorithm!(finish_md5, MD5_LENGTH);
    finish_algorithm!(finish_sha1, SHA1_LENGTH);
    finish_algorithm!(finish_sha256, SHA256_LENGTH);
    finish_algorithm!(finish_sha512, SHA512_LENGTH);
}

impl io::Write for CryptHash {
    fn write(&mut self, buf: &[u8]) -> io::Result<usize> {
        CryptHash::update(&mut self.hcrypthash, buf);
        Ok(buf.len())
    }

    fn flush(&mut self) -> io::Result<()> {
        Ok(())
    }
}

impl Drop for CryptHash {
    fn drop(&mut self) {
        if self.hcryptkey != 0 {
            call!(unsafe { CryptDestroyKey(self.hcryptkey) });
        }
        if self.hcrypthash != 0 {
            call!(unsafe { CryptDestroyHash(self.hcrypthash) });
        }
        call!(unsafe { CryptReleaseContext(self.hcryptprov, 0) });
    }
}

/// Generator of digests using a cryptographic hash function.
///
/// # Examples
///
/// ```rust
/// use crypto_hash::{Algorithm, Hasher};
/// use std::io::Write;
///
/// let mut hasher = Hasher::new(Algorithm::SHA256);
/// hasher.write_all(b"crypto");
/// hasher.write_all(b"-");
/// hasher.write_all(b"hash");
/// let result = hasher.finish();
/// let expected =
///     b"\xfd\x1a\xfb`\"\xcdMG\xc8\x90\x96\x1cS9(\xea\xcf\xe8!\x9f\x1b%$\xf7\xfb*a\x84}\xdf\x8c'"
///     .to_vec();
/// assert_eq!(expected, result)
/// ```
pub struct Hasher(CryptHash);

impl Hasher {
    /// Create a new `Hasher` for the given `Algorithm`.
    pub fn new(algorithm: Algorithm) -> Hasher {
        Hasher(CryptHash::new(algorithm, None))
    }

    /// Generate a digest from the data written to the `Hasher`.
    pub fn finish(&mut self) -> Vec<u8> {
        let Hasher(ref mut ch) = *self;
        ch.finish()
    }
}

impl io::Write for Hasher {
    fn write(&mut self, buf: &[u8]) -> io::Result<usize> {
        let Hasher(ref mut ch) = *self;
        ch.write(buf)
    }

    fn flush(&mut self) -> io::Result<()> {
        let Hasher(ref mut ch) = *self;
        ch.flush()
    }
}

/// Generator of Hash-based Message Authentication Codes (HMACs).
///
/// # Examples
///
/// ```rust
/// use crypto_hash::{Algorithm, HMAC};
/// use std::io::Write;
///
/// let mut hmac = HMAC::new(Algorithm::SHA256, b"");
/// hmac.write_all(b"crypto");
/// hmac.write_all(b"-");
/// hmac.write_all(b"hash");
/// let result = hmac.finish();
/// let expected =
///     b"\x8e\xd6\xcd0\xba\xc2\x9e\xdc\x0f\xcc3\x07\xd4D\xdb6\xa6\xe8/\xf3\x94\xe6\xac\xa2\x01l\x03/*1\x1f$"
///     .to_vec();
/// assert_eq!(expected, result)
/// ```
pub struct HMAC(CryptHash);

impl HMAC {
    /// Create a new `HMAC` for the given `Algorithm` and `key`.
    pub fn new(algorithm: Algorithm, key: &[u8]) -> HMAC {
        HMAC(CryptHash::new(algorithm, Some(key)))
    }

    /// Generate an HMAC from the key + data written to the `HMAC` instance.
    pub fn finish(&mut self) -> Vec<u8> {
        let HMAC(ref mut ch) = *self;
        ch.finish()
    }
}

impl io::Write for HMAC {
    fn write(&mut self, buf: &[u8]) -> io::Result<usize> {
        let HMAC(ref mut ch) = *self;
        ch.write(buf)
    }

    fn flush(&mut self) -> io::Result<()> {
        let HMAC(ref mut ch) = *self;
        ch.flush()
    }
}<|MERGE_RESOLUTION|>--- conflicted
+++ resolved
@@ -62,7 +62,6 @@
 const SHA256_LENGTH: usize = 32;
 const SHA512_LENGTH: usize = 64;
 
-<<<<<<< HEAD
 #[repr(C)]
 struct KeyBlob {
     header: PUBLICKEYSTRUC,
@@ -70,8 +69,6 @@
     key_data: *const BYTE,
 }
 
-struct CryptHash {
-=======
 /// Generator of digests using a cryptographic hash function.
 ///
 /// # Examples
@@ -90,8 +87,7 @@
 ///     .to_vec();
 /// assert_eq!(expected, result)
 /// ```
-pub struct Hasher {
->>>>>>> 3f34cafb
+struct CryptHash {
     algorithm: Algorithm,
     hcryptprov: HCRYPTPROV,
     hcrypthash: HCRYPTHASH,
