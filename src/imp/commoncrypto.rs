// Copyright (c) 2016 Mark Lee
//
// Permission is hereby granted, free of charge, to any person obtaining a copy
// of this software and associated documentation files (the "Software"), to deal
// in the Software without restriction, including without limitation the rights
// to use, copy, modify, merge, publish, distribute, sublicense, and/or sell
// copies of the Software, and to permit persons to whom the Software is
// furnished to do so, subject to the following conditions:
//
// The above copyright notice and this permission notice shall be included in
// all copies or substantial portions of the Software.
//
// THE SOFTWARE IS PROVIDED "AS IS", WITHOUT WARRANTY OF ANY KIND, EXPRESS OR
// IMPLIED, INCLUDING BUT NOT LIMITED TO THE WARRANTIES OF MERCHANTABILITY,
// FITNESS FOR A PARTICULAR PURPOSE AND NONINFRINGEMENT.  IN NO EVENT SHALL THE
// AUTHORS OR COPYRIGHT HOLDERS BE LIABLE FOR ANY CLAIM, DAMAGES OR OTHER
// LIABILITY, WHETHER IN AN ACTION OF CONTRACT, TORT OR OTHERWISE, ARISING FROM,
// OUT OF OR IN CONNECTION WITH THE SOFTWARE OR THE USE OR OTHER DEALINGS IN
// THE SOFTWARE.

//! A cryptographic hash generator dependent upon OSX's `CommonCrypto`.

<<<<<<< HEAD
use libc::{c_int, c_uint, c_ulong, c_ulonglong};
use std::fmt;
use std::io;
use super::Algorithm;

macro_rules! unsafe_guard {
    ($e: expr) => {
        unsafe {
            let r = $e;
            assert_eq!(r, 1);
        }
    }
}

macro_rules! algorithm_helpers {
    (
        $ctx_ty: ident,
        $init_binding: ident,
        $write_binding: ident,
        $finish_binding: ident,
        $new_name: ident,
        $init_name: ident,
        $write_name: ident,
        $finish_name: ident,
        $hmac_finish_name: ident,
        $digest_len: ident
    ) => {
        fn $new_name() -> $ctx_ty {
            let mut ctx: $ctx_ty = $ctx_ty::new();
            $init_name(&mut ctx);
            ctx
        }

        fn $init_name(ctx: &mut $ctx_ty) {
            unsafe_guard!($init_binding(ctx));
            assert!(!(ctx as *mut $ctx_ty).is_null());
        }

        fn $write_name(ctx: &mut $ctx_ty, buf: &[u8]) {
            unsafe_guard!($write_binding(ctx, buf.as_ptr(), buf.len()));
        }

        fn $finish_name(ctx: &mut $ctx_ty) -> Vec<u8> {
            let mut md = [0u8; $digest_len];
            unsafe_guard!($finish_binding(md.as_mut_ptr(), ctx));
            md.to_vec()
        }

        fn $hmac_finish_name(ctx: &mut CCHmacContext) -> Vec<u8> {
            let mut hmac = [0u8; $digest_len];
            unsafe { CCHmacFinal(ctx, hmac[..].as_mut_ptr()); }
            hmac.to_vec()
        }
    }
}

const MD5_CBLOCK: usize = 64;
const MD5_LBLOCK: usize = MD5_CBLOCK / 4;
const MD5_DIGEST_LENGTH: usize = 16;

const SHA_LBLOCK: usize = 16;
const SHA1_DIGEST_LENGTH: usize = 20;
const SHA256_DIGEST_LENGTH: usize = 32;
const SHA512_DIGEST_LENGTH: usize = 64;

#[allow(non_camel_case_types, non_snake_case)]
#[derive(Clone, Debug, PartialEq)]
#[repr(C)]
struct CC_MD5_CTX {
    A: c_uint,
    B: c_uint,
    C: c_uint,
    D: c_uint,
    Nl: c_uint,
    Nh: c_uint,
    data: [c_uint; MD5_LBLOCK],
    num: c_uint,
}

impl CC_MD5_CTX {
    fn new() -> CC_MD5_CTX {
        CC_MD5_CTX {
            A: 0,
            B: 0,
            C: 0,
            D: 0,
            Nl: 0,
            Nh: 0,
            data: [0 as c_uint; MD5_LBLOCK],
            num: 0,
        }
    }
}

#[allow(non_camel_case_types, non_snake_case)]
#[derive(Clone, Debug, PartialEq)]
#[repr(C)]
struct CC_SHA_CTX {
    h0: c_uint,
    h1: c_uint,
    h2: c_uint,
    h3: c_uint,
    h4: c_uint,
    Nl: c_uint,
    Nh: c_uint,
    data: [c_uint; SHA_LBLOCK],
    num: c_uint,
}

impl CC_SHA_CTX {
    fn new() -> CC_SHA_CTX {
        CC_SHA_CTX {
            h0: 0,
            h1: 0,
            h2: 0,
            h3: 0,
            h4: 0,
            Nl: 0,
            Nh: 0,
            data: [0 as c_uint; SHA_LBLOCK],
            num: 0,
        }
    }
}

#[allow(non_camel_case_types, non_snake_case)]
#[derive(Clone, Debug, PartialEq)]
#[repr(C)]
struct CC_SHA256_CTX {
    h: [c_ulong; 8],
    Nl: c_ulong,
    Nh: c_ulong,
    data: [c_ulong; SHA_LBLOCK],
    num: c_uint,
    md_len: c_uint,
}

impl CC_SHA256_CTX {
    fn new() -> CC_SHA256_CTX {
        CC_SHA256_CTX {
            h: [0 as c_ulong; 8],
            Nl: 0,
            Nh: 0,
            data: [0 as c_ulong; SHA_LBLOCK],
            num: 0,
            md_len: 0,
        }
    }
}

#[allow(non_camel_case_types, non_snake_case)]
#[derive(Clone, Debug, PartialEq)]
#[repr(C)]
struct CC_SHA512_CTX {
    h: [c_ulonglong; 8],
    Nl: c_ulonglong,
    Nh: c_ulonglong,
    data: [c_ulonglong; SHA_LBLOCK],
    num: c_uint,
    md_len: c_uint,
}

impl CC_SHA512_CTX {
    fn new() -> CC_SHA512_CTX {
        CC_SHA512_CTX {
            h: [0 as c_ulonglong; 8],
            Nl: 0,
            Nh: 0,
            data: [0 as c_ulonglong; SHA_LBLOCK],
            num: 0,
            md_len: 0,
        }
    }
}

#[derive(Debug)]
enum DigestContext {
    MD5(CC_MD5_CTX),
    SHA1(CC_SHA_CTX),
    SHA256(CC_SHA256_CTX),
    SHA512(CC_SHA512_CTX),
}

#[allow(dead_code, non_camel_case_types, non_snake_case)]
#[derive(Clone, Debug, PartialEq)]
#[repr(C)]
enum CCHmacAlgorithm {
    kCCHmacAlgSHA1,
    kCCHmacAlgMD5,
    kCCHmacAlgSHA256,
    kCCHmacAlgSHA384,
    kCCHmacAlgSHA512,
    kCCHmacAlgSHA224,
}

const CC_HMAC_CONTEXT_SIZE: usize = 96;

#[allow(non_camel_case_types, non_snake_case)]
#[repr(C)]
struct CCHmacContext {
    ctx: [u32; CC_HMAC_CONTEXT_SIZE],
}

impl fmt::Debug for CCHmacContext {
    fn fmt(&self, f: &mut fmt::Formatter) -> fmt::Result {
        let mut output = String::from("CCHmacContext {{ ctx: [");
        let mut first = true;
        for i in 0..CC_HMAC_CONTEXT_SIZE {
            if first {
                first = false;
            } else {
                output.push_str(", ");
            }
            let item = self.ctx[i];
            output.push_str(format!("{}", item).as_str());
        }
        output.push_str("] }}");
        write!(f, "{}", output)
    }
}

impl CCHmacContext {
    fn new() -> CCHmacContext {
        CCHmacContext { ctx: [0u32; CC_HMAC_CONTEXT_SIZE] }
    }
}

extern "C" {
    fn CC_MD5_Init(ctx: *mut CC_MD5_CTX) -> c_int;
    fn CC_MD5_Update(ctx: *mut CC_MD5_CTX, data: *const u8, n: usize) -> c_int;
    fn CC_MD5_Final(md: *mut u8, ctx: *mut CC_MD5_CTX) -> c_int;
    fn CC_SHA1_Init(ctx: *mut CC_SHA_CTX) -> c_int;
    fn CC_SHA1_Update(ctx: *mut CC_SHA_CTX, data: *const u8, n: usize) -> c_int;
    fn CC_SHA1_Final(md: *mut u8, ctx: *mut CC_SHA_CTX) -> c_int;
    fn CC_SHA256_Init(ctx: *mut CC_SHA256_CTX) -> c_int;
    fn CC_SHA256_Update(ctx: *mut CC_SHA256_CTX, data: *const u8, n: usize) -> c_int;
    fn CC_SHA256_Final(md: *mut u8, ctx: *mut CC_SHA256_CTX) -> c_int;
    fn CC_SHA512_Init(ctx: *mut CC_SHA512_CTX) -> c_int;
    fn CC_SHA512_Update(ctx: *mut CC_SHA512_CTX, data: *const u8, n: usize) -> c_int;
    fn CC_SHA512_Final(md: *mut u8, ctx: *mut CC_SHA512_CTX) -> c_int;
    fn CCHmacInit(ctx: *mut CCHmacContext,
                  algorithm: CCHmacAlgorithm,
                  key: *const u8,
                  keyLength: usize);
    fn CCHmacUpdate(ctx: *mut CCHmacContext, data: *const u8, dataLength: usize);
    fn CCHmacFinal(ctx: *mut CCHmacContext, macOut: *mut u8);
}

#[derive(PartialEq, Copy, Clone, Debug)]
enum State {
    Reset,
    Updated,
    Finalized,
}

=======
use commoncrypto::hash;
use std::io;
use super::Algorithm;

>>>>>>> 86e2926e
/// Generator of digests using a cryptographic hash function.
///
/// # Examples
///
/// ```rust
/// use crypto_hash::{Algorithm, Hasher};
/// use std::io::Write;
///
/// let mut hasher = Hasher::new(Algorithm::SHA256);
/// hasher.write_all(b"crypto");
/// hasher.write_all(b"-");
/// hasher.write_all(b"hash");
/// let result = hasher.finish();
/// let expected =
///     b"\xfd\x1a\xfb`\"\xcdMG\xc8\x90\x96\x1cS9(\xea\xcf\xe8!\x9f\x1b%$\xf7\xfb*a\x84}\xdf\x8c'"
///     .to_vec();
/// assert_eq!(expected, result)
/// ```
#[derive(Debug)]
<<<<<<< HEAD
pub struct Hasher {
    context: DigestContext,
    state: State,
}

/// Generator of Hash-based Message Authentication Codes (HMACs).
///
/// # Examples
///
/// ```rust
/// use crypto_hash::{Algorithm, HMAC};
/// use std::io::Write;
///
/// let mut hmac = HMAC::new(Algorithm::SHA256, b"");
/// hmac.write_all(b"crypto");
/// hmac.write_all(b"-");
/// hmac.write_all(b"hash");
/// let result = hmac.finish();
/// let expected =
///     b"\x8e\xd6\xcd0\xba\xc2\x9e\xdc\x0f\xcc3\x07\xd4D\xdb6\xa6\xe8/\xf3\x94\xe6\xac\xa2\x01l\x03/*1\x1f$"
///     .to_vec();
/// assert_eq!(expected, result)
/// ```
#[derive(Debug)]
pub struct HMAC {
    algorithm: Algorithm,
    context: CCHmacContext,
}

algorithm_helpers!(CC_MD5_CTX,
                   CC_MD5_Init,
                   CC_MD5_Update,
                   CC_MD5_Final,
                   md5_new,
                   md5_init,
                   md5_write,
                   md5_finish,
                   hmac_md5_finish,
                   MD5_DIGEST_LENGTH);
algorithm_helpers!(CC_SHA_CTX,
                   CC_SHA1_Init,
                   CC_SHA1_Update,
                   CC_SHA1_Final,
                   sha1_new,
                   sha1_init,
                   sha1_write,
                   sha1_finish,
                   hmac_sha1_finish,
                   SHA1_DIGEST_LENGTH);
algorithm_helpers!(CC_SHA256_CTX,
                   CC_SHA256_Init,
                   CC_SHA256_Update,
                   CC_SHA256_Final,
                   sha256_new,
                   sha256_init,
                   sha256_write,
                   sha256_finish,
                   hmac_sha256_finish,
                   SHA256_DIGEST_LENGTH);
algorithm_helpers!(CC_SHA512_CTX,
                   CC_SHA512_Init,
                   CC_SHA512_Update,
                   CC_SHA512_Final,
                   sha512_new,
                   sha512_init,
                   sha512_write,
                   sha512_finish,
                   hmac_sha512_finish,
                   SHA512_DIGEST_LENGTH);
=======
pub struct Hasher(hash::Hasher);
>>>>>>> 86e2926e

impl Hasher {
    /// Create a new `Hasher` for the given `Algorithm`.
    pub fn new(algorithm: Algorithm) -> Hasher {
        let cc_algorithm = match algorithm {
            Algorithm::MD5 => hash::CCDigestAlgorithm::kCCDigestMD5,
            Algorithm::SHA1 => hash::CCDigestAlgorithm::kCCDigestSHA1,
            Algorithm::SHA256 => hash::CCDigestAlgorithm::kCCDigestSHA256,
            Algorithm::SHA512 => hash::CCDigestAlgorithm::kCCDigestSHA512,
        };

        Hasher(hash::Hasher::new(cc_algorithm))
    }

    /// Generate a digest from the data written to the `Hasher`.
    pub fn finish(&mut self) -> Vec<u8> {
        let Hasher(ref mut hasher) = *self;
        match hasher.finish() {
            Ok(digest) => digest,
            Err(error) => panic!("CommonCrypto error: {}", error),
        }
    }
}

impl io::Write for Hasher {
    fn write(&mut self, buf: &[u8]) -> io::Result<usize> {
        let Hasher(ref mut hasher) = *self;
        hasher.write(buf)
    }

    fn flush(&mut self) -> io::Result<()> {
        let Hasher(ref mut hasher) = *self;
        hasher.flush()
    }
}

fn algorithm_to_hmac_type(algorithm: &Algorithm) -> CCHmacAlgorithm {
    match *algorithm {
        Algorithm::MD5 => CCHmacAlgorithm::kCCHmacAlgMD5,
        Algorithm::SHA1 => CCHmacAlgorithm::kCCHmacAlgSHA1,
        Algorithm::SHA256 => CCHmacAlgorithm::kCCHmacAlgSHA256,
        Algorithm::SHA512 => CCHmacAlgorithm::kCCHmacAlgSHA512,
    }
}

impl HMAC {
    /// Create a new `HMAC` for the given `Algorithm` and `key`.
    pub fn new(algorithm: Algorithm, key: &[u8]) -> HMAC {
        let mut ctx = CCHmacContext::new();
        let hmac_algorithm = algorithm_to_hmac_type(&algorithm);
        unsafe {
            CCHmacInit(&mut ctx, hmac_algorithm, key.as_ptr(), key.len());
        }
        HMAC {
            algorithm: algorithm,
            context: ctx,
        }
    }

    /// Generate an HMAC from the key + data written to the `HMAC` instance.
    pub fn finish(&mut self) -> Vec<u8> {
        match self.algorithm {
            Algorithm::MD5 => hmac_md5_finish(&mut self.context),
            Algorithm::SHA1 => hmac_sha1_finish(&mut self.context),
            Algorithm::SHA256 => hmac_sha256_finish(&mut self.context),
            Algorithm::SHA512 => hmac_sha512_finish(&mut self.context),
        }
    }
}

impl io::Write for HMAC {
    fn write(&mut self, buf: &[u8]) -> io::Result<usize> {
        unsafe {
            CCHmacUpdate(&mut self.context, buf.as_ptr(), buf.len());
        }
        Ok(buf.len())
    }

    fn flush(&mut self) -> io::Result<()> {
        Ok(())
    }
}<|MERGE_RESOLUTION|>--- conflicted
+++ resolved
@@ -20,268 +20,10 @@
 
 //! A cryptographic hash generator dependent upon OSX's `CommonCrypto`.
 
-<<<<<<< HEAD
-use libc::{c_int, c_uint, c_ulong, c_ulonglong};
-use std::fmt;
+use commoncrypto::{hash, hmac};
 use std::io;
 use super::Algorithm;
 
-macro_rules! unsafe_guard {
-    ($e: expr) => {
-        unsafe {
-            let r = $e;
-            assert_eq!(r, 1);
-        }
-    }
-}
-
-macro_rules! algorithm_helpers {
-    (
-        $ctx_ty: ident,
-        $init_binding: ident,
-        $write_binding: ident,
-        $finish_binding: ident,
-        $new_name: ident,
-        $init_name: ident,
-        $write_name: ident,
-        $finish_name: ident,
-        $hmac_finish_name: ident,
-        $digest_len: ident
-    ) => {
-        fn $new_name() -> $ctx_ty {
-            let mut ctx: $ctx_ty = $ctx_ty::new();
-            $init_name(&mut ctx);
-            ctx
-        }
-
-        fn $init_name(ctx: &mut $ctx_ty) {
-            unsafe_guard!($init_binding(ctx));
-            assert!(!(ctx as *mut $ctx_ty).is_null());
-        }
-
-        fn $write_name(ctx: &mut $ctx_ty, buf: &[u8]) {
-            unsafe_guard!($write_binding(ctx, buf.as_ptr(), buf.len()));
-        }
-
-        fn $finish_name(ctx: &mut $ctx_ty) -> Vec<u8> {
-            let mut md = [0u8; $digest_len];
-            unsafe_guard!($finish_binding(md.as_mut_ptr(), ctx));
-            md.to_vec()
-        }
-
-        fn $hmac_finish_name(ctx: &mut CCHmacContext) -> Vec<u8> {
-            let mut hmac = [0u8; $digest_len];
-            unsafe { CCHmacFinal(ctx, hmac[..].as_mut_ptr()); }
-            hmac.to_vec()
-        }
-    }
-}
-
-const MD5_CBLOCK: usize = 64;
-const MD5_LBLOCK: usize = MD5_CBLOCK / 4;
-const MD5_DIGEST_LENGTH: usize = 16;
-
-const SHA_LBLOCK: usize = 16;
-const SHA1_DIGEST_LENGTH: usize = 20;
-const SHA256_DIGEST_LENGTH: usize = 32;
-const SHA512_DIGEST_LENGTH: usize = 64;
-
-#[allow(non_camel_case_types, non_snake_case)]
-#[derive(Clone, Debug, PartialEq)]
-#[repr(C)]
-struct CC_MD5_CTX {
-    A: c_uint,
-    B: c_uint,
-    C: c_uint,
-    D: c_uint,
-    Nl: c_uint,
-    Nh: c_uint,
-    data: [c_uint; MD5_LBLOCK],
-    num: c_uint,
-}
-
-impl CC_MD5_CTX {
-    fn new() -> CC_MD5_CTX {
-        CC_MD5_CTX {
-            A: 0,
-            B: 0,
-            C: 0,
-            D: 0,
-            Nl: 0,
-            Nh: 0,
-            data: [0 as c_uint; MD5_LBLOCK],
-            num: 0,
-        }
-    }
-}
-
-#[allow(non_camel_case_types, non_snake_case)]
-#[derive(Clone, Debug, PartialEq)]
-#[repr(C)]
-struct CC_SHA_CTX {
-    h0: c_uint,
-    h1: c_uint,
-    h2: c_uint,
-    h3: c_uint,
-    h4: c_uint,
-    Nl: c_uint,
-    Nh: c_uint,
-    data: [c_uint; SHA_LBLOCK],
-    num: c_uint,
-}
-
-impl CC_SHA_CTX {
-    fn new() -> CC_SHA_CTX {
-        CC_SHA_CTX {
-            h0: 0,
-            h1: 0,
-            h2: 0,
-            h3: 0,
-            h4: 0,
-            Nl: 0,
-            Nh: 0,
-            data: [0 as c_uint; SHA_LBLOCK],
-            num: 0,
-        }
-    }
-}
-
-#[allow(non_camel_case_types, non_snake_case)]
-#[derive(Clone, Debug, PartialEq)]
-#[repr(C)]
-struct CC_SHA256_CTX {
-    h: [c_ulong; 8],
-    Nl: c_ulong,
-    Nh: c_ulong,
-    data: [c_ulong; SHA_LBLOCK],
-    num: c_uint,
-    md_len: c_uint,
-}
-
-impl CC_SHA256_CTX {
-    fn new() -> CC_SHA256_CTX {
-        CC_SHA256_CTX {
-            h: [0 as c_ulong; 8],
-            Nl: 0,
-            Nh: 0,
-            data: [0 as c_ulong; SHA_LBLOCK],
-            num: 0,
-            md_len: 0,
-        }
-    }
-}
-
-#[allow(non_camel_case_types, non_snake_case)]
-#[derive(Clone, Debug, PartialEq)]
-#[repr(C)]
-struct CC_SHA512_CTX {
-    h: [c_ulonglong; 8],
-    Nl: c_ulonglong,
-    Nh: c_ulonglong,
-    data: [c_ulonglong; SHA_LBLOCK],
-    num: c_uint,
-    md_len: c_uint,
-}
-
-impl CC_SHA512_CTX {
-    fn new() -> CC_SHA512_CTX {
-        CC_SHA512_CTX {
-            h: [0 as c_ulonglong; 8],
-            Nl: 0,
-            Nh: 0,
-            data: [0 as c_ulonglong; SHA_LBLOCK],
-            num: 0,
-            md_len: 0,
-        }
-    }
-}
-
-#[derive(Debug)]
-enum DigestContext {
-    MD5(CC_MD5_CTX),
-    SHA1(CC_SHA_CTX),
-    SHA256(CC_SHA256_CTX),
-    SHA512(CC_SHA512_CTX),
-}
-
-#[allow(dead_code, non_camel_case_types, non_snake_case)]
-#[derive(Clone, Debug, PartialEq)]
-#[repr(C)]
-enum CCHmacAlgorithm {
-    kCCHmacAlgSHA1,
-    kCCHmacAlgMD5,
-    kCCHmacAlgSHA256,
-    kCCHmacAlgSHA384,
-    kCCHmacAlgSHA512,
-    kCCHmacAlgSHA224,
-}
-
-const CC_HMAC_CONTEXT_SIZE: usize = 96;
-
-#[allow(non_camel_case_types, non_snake_case)]
-#[repr(C)]
-struct CCHmacContext {
-    ctx: [u32; CC_HMAC_CONTEXT_SIZE],
-}
-
-impl fmt::Debug for CCHmacContext {
-    fn fmt(&self, f: &mut fmt::Formatter) -> fmt::Result {
-        let mut output = String::from("CCHmacContext {{ ctx: [");
-        let mut first = true;
-        for i in 0..CC_HMAC_CONTEXT_SIZE {
-            if first {
-                first = false;
-            } else {
-                output.push_str(", ");
-            }
-            let item = self.ctx[i];
-            output.push_str(format!("{}", item).as_str());
-        }
-        output.push_str("] }}");
-        write!(f, "{}", output)
-    }
-}
-
-impl CCHmacContext {
-    fn new() -> CCHmacContext {
-        CCHmacContext { ctx: [0u32; CC_HMAC_CONTEXT_SIZE] }
-    }
-}
-
-extern "C" {
-    fn CC_MD5_Init(ctx: *mut CC_MD5_CTX) -> c_int;
-    fn CC_MD5_Update(ctx: *mut CC_MD5_CTX, data: *const u8, n: usize) -> c_int;
-    fn CC_MD5_Final(md: *mut u8, ctx: *mut CC_MD5_CTX) -> c_int;
-    fn CC_SHA1_Init(ctx: *mut CC_SHA_CTX) -> c_int;
-    fn CC_SHA1_Update(ctx: *mut CC_SHA_CTX, data: *const u8, n: usize) -> c_int;
-    fn CC_SHA1_Final(md: *mut u8, ctx: *mut CC_SHA_CTX) -> c_int;
-    fn CC_SHA256_Init(ctx: *mut CC_SHA256_CTX) -> c_int;
-    fn CC_SHA256_Update(ctx: *mut CC_SHA256_CTX, data: *const u8, n: usize) -> c_int;
-    fn CC_SHA256_Final(md: *mut u8, ctx: *mut CC_SHA256_CTX) -> c_int;
-    fn CC_SHA512_Init(ctx: *mut CC_SHA512_CTX) -> c_int;
-    fn CC_SHA512_Update(ctx: *mut CC_SHA512_CTX, data: *const u8, n: usize) -> c_int;
-    fn CC_SHA512_Final(md: *mut u8, ctx: *mut CC_SHA512_CTX) -> c_int;
-    fn CCHmacInit(ctx: *mut CCHmacContext,
-                  algorithm: CCHmacAlgorithm,
-                  key: *const u8,
-                  keyLength: usize);
-    fn CCHmacUpdate(ctx: *mut CCHmacContext, data: *const u8, dataLength: usize);
-    fn CCHmacFinal(ctx: *mut CCHmacContext, macOut: *mut u8);
-}
-
-#[derive(PartialEq, Copy, Clone, Debug)]
-enum State {
-    Reset,
-    Updated,
-    Finalized,
-}
-
-=======
-use commoncrypto::hash;
-use std::io;
-use super::Algorithm;
-
->>>>>>> 86e2926e
 /// Generator of digests using a cryptographic hash function.
 ///
 /// # Examples
@@ -301,7 +43,6 @@
 /// assert_eq!(expected, result)
 /// ```
 #[derive(Debug)]
-<<<<<<< HEAD
 pub struct Hasher {
     context: DigestContext,
     state: State,
@@ -327,53 +68,8 @@
 /// ```
 #[derive(Debug)]
 pub struct HMAC {
-    algorithm: Algorithm,
-    context: CCHmacContext,
+    context: hmac::HMAC,
 }
-
-algorithm_helpers!(CC_MD5_CTX,
-                   CC_MD5_Init,
-                   CC_MD5_Update,
-                   CC_MD5_Final,
-                   md5_new,
-                   md5_init,
-                   md5_write,
-                   md5_finish,
-                   hmac_md5_finish,
-                   MD5_DIGEST_LENGTH);
-algorithm_helpers!(CC_SHA_CTX,
-                   CC_SHA1_Init,
-                   CC_SHA1_Update,
-                   CC_SHA1_Final,
-                   sha1_new,
-                   sha1_init,
-                   sha1_write,
-                   sha1_finish,
-                   hmac_sha1_finish,
-                   SHA1_DIGEST_LENGTH);
-algorithm_helpers!(CC_SHA256_CTX,
-                   CC_SHA256_Init,
-                   CC_SHA256_Update,
-                   CC_SHA256_Final,
-                   sha256_new,
-                   sha256_init,
-                   sha256_write,
-                   sha256_finish,
-                   hmac_sha256_finish,
-                   SHA256_DIGEST_LENGTH);
-algorithm_helpers!(CC_SHA512_CTX,
-                   CC_SHA512_Init,
-                   CC_SHA512_Update,
-                   CC_SHA512_Final,
-                   sha512_new,
-                   sha512_init,
-                   sha512_write,
-                   sha512_finish,
-                   hmac_sha512_finish,
-                   SHA512_DIGEST_LENGTH);
-=======
-pub struct Hasher(hash::Hasher);
->>>>>>> 86e2926e
 
 impl Hasher {
     /// Create a new `Hasher` for the given `Algorithm`.
@@ -422,34 +118,18 @@
 impl HMAC {
     /// Create a new `HMAC` for the given `Algorithm` and `key`.
     pub fn new(algorithm: Algorithm, key: &[u8]) -> HMAC {
-        let mut ctx = CCHmacContext::new();
-        let hmac_algorithm = algorithm_to_hmac_type(&algorithm);
-        unsafe {
-            CCHmacInit(&mut ctx, hmac_algorithm, key.as_ptr(), key.len());
-        }
-        HMAC {
-            algorithm: algorithm,
-            context: ctx,
-        }
+        HMAC(hmac::HMAC::new(algorithm_to_hmac_type(&algorithm), key))
     }
 
     /// Generate an HMAC from the key + data written to the `HMAC` instance.
     pub fn finish(&mut self) -> Vec<u8> {
-        match self.algorithm {
-            Algorithm::MD5 => hmac_md5_finish(&mut self.context),
-            Algorithm::SHA1 => hmac_sha1_finish(&mut self.context),
-            Algorithm::SHA256 => hmac_sha256_finish(&mut self.context),
-            Algorithm::SHA512 => hmac_sha512_finish(&mut self.context),
-        }
+        self.context.finish()
     }
 }
 
 impl io::Write for HMAC {
     fn write(&mut self, buf: &[u8]) -> io::Result<usize> {
-        unsafe {
-            CCHmacUpdate(&mut self.context, buf.as_ptr(), buf.len());
-        }
-        Ok(buf.len())
+        self.context.write(buf)
     }
 
     fn flush(&mut self) -> io::Result<()> {
