--- conflicted
+++ resolved
@@ -31,8 +31,4 @@
 winapi = "0.2"
 
 [target.'cfg(not(any(target_os = "windows", target_os = "macos")))'.dependencies]
-<<<<<<< HEAD
-openssl = { version = "0.8", features = ["hmac"] }
-=======
-openssl = "0.9"
->>>>>>> 166b624d
+openssl = "0.9"